# samql [![Go Report Card](https://goreportcard.com/badge/github.com/maragkakislab/samql)](https://goreportcard.com/report/github.com/maragkakislab/samql) [![Build Status](https://travis-ci.org/maragkakislab/samql.svg?branch=master)](https://travis-ci.org/maragkakislab/samql) [![GoDoc](https://godoc.org/github.com/maragkakislab/samql?status.svg)](https://godoc.org/github.com/maragkakislab/samql)
SQL-like query language for the SAM/BAM file format

## Install
<<<<<<< HEAD
`go get github.com/mnsmar/samql/...`
=======
`go get github.com/maragkakislab/samql`
>>>>>>> ec8a5d2a

## Objective
To provide a command line utility and a clean API for filtering SAM/BAM files
using simple SQL-like commands. The samql command already showcases part of
the envisioned functionality.

```bash
# Simple
samql --where "RNAME = chr1" test.bam    # Reference name is "chr1"
samql --where "QNAME = read1" test.bam   # Query name is "read1"
samql --where "POS > 100" test.bam       # Position (0-based) greater than 1
samql --where "FLAG & 16 = 16" test.bam  # Flag arithmetics (Negative strand)

# Regex
samql --where "CIGAR =~ /^15M/" test.bam # Alignment starts with 15 matches

# More complex
samql --where "RNAME = chr1 OR QNAME = read1 AND POS > 100" test.bam

# Counting
samql -c --where "RNAME = chr1" test.bam
```

## API example
```Go
// Open github.com/biogo/hts/sam reader
f := os.Open("test.sam")
sr, _ := sam.NewReader(f)

// Do the filtering
r := samql.NewReader(sr)
filter, _ := samql.Where("POS = 1")
r.Filters = append(r.Filters, filter)
for {
	rec, err := r.Read()
	if err != nil {
		if err == io.EOF {
			break
		}
		panic(err)
	}

	// Do sth with rec
}
```<|MERGE_RESOLUTION|>--- conflicted
+++ resolved
@@ -2,11 +2,9 @@
 SQL-like query language for the SAM/BAM file format
 
 ## Install
-<<<<<<< HEAD
-`go get github.com/mnsmar/samql/...`
-=======
-`go get github.com/maragkakislab/samql`
->>>>>>> ec8a5d2a
+
+`go get github.com/maragkakislab/samql/...`
+
 
 ## Objective
 To provide a command line utility and a clean API for filtering SAM/BAM files
